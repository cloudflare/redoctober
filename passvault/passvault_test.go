--- conflicted
+++ resolved
@@ -106,7 +106,6 @@
 	if err != nil {
 		t.Fatalf("%v", err)
 	}
-<<<<<<< HEAD
 
 	_, err = records.AddNewRecord("user2", "weakpassword", true, RSARecord)
 	if err != nil {
@@ -117,8 +116,6 @@
 	if err != nil {
 		t.Fatalf("%v", err)
 	}
-=======
->>>>>>> df9115a2
 }
 
 func TestDeleteRecord(t *testing.T) {
@@ -127,7 +124,6 @@
 		t.Fatalf("%v", err)
 	}
 
-<<<<<<< HEAD
 	_, err = records.AddNewRecord("user", "weakpassword", true, ECCRecord)
 	if err != nil {
 		t.Fatalf("%v", err)
@@ -151,7 +147,40 @@
 	}
 
 	myRec, err := records.AddNewRecord("user", "weakpassword", false, ECCRecord)
-=======
+	if err != nil {
+		t.Fatalf("%v", err)
+	}
+
+	err = records.MakeAdmin("user")
+	if err != nil {
+		t.Fatalf("%v", err)
+	}
+
+	myRec, _ = records.GetRecord("user")
+	retval := myRec.IsAdmin()
+	if retval != true {
+		t.Fatalf("Incorrect Admin value")
+	}
+
+	err = records.RevokeRecord("user")
+	if err != nil {
+		t.Fatalf("%v", err)
+	}
+
+	myRec, _ = records.GetRecord("user")
+	retval = myRec.IsAdmin()
+	if retval != false {
+		t.Fatalf("Incorrect Admin value")
+	}
+
+}
+
+func TestDeleteRecord(t *testing.T) {
+	records, err := InitFrom("memory")
+	if err != nil {
+		t.Fatalf("%v", err)
+	}
+
 	// Check deleting non-existent record gives error
 	err = records.DeleteRecord("user")
 	if err == nil {
@@ -160,35 +189,10 @@
 
 	// Check deleting a record
 	_, err = records.AddNewRecord("user", "password", true, ECCRecord)
->>>>>>> df9115a2
-	if err != nil {
-		t.Fatalf("%v", err)
-	}
-
-<<<<<<< HEAD
-	err = records.MakeAdmin("user")
-	if err != nil {
-		t.Fatalf("%v", err)
-	}
-
-	myRec, _ = records.GetRecord("user")
-	retval := myRec.IsAdmin()
-	if retval != true {
-		t.Fatalf("Incorrect Admin value")
-	}
-
-	err = records.RevokeRecord("user")
-	if err != nil {
-		t.Fatalf("%v", err)
-	}
-
-	myRec, _ = records.GetRecord("user")
-	retval = myRec.IsAdmin()
-	if retval != false {
-		t.Fatalf("Incorrect Admin value")
-	}
-
-=======
+	if err != nil {
+		t.Fatalf("%v", err)
+	}
+
 	err = records.DeleteRecord("user")
 	if err != nil {
 		t.Fatalf("Error deleting record, %v", err)
@@ -199,5 +203,4 @@
 	if found {
 		t.Fatal("Error deleting record")
 	}
->>>>>>> df9115a2
 }